--- conflicted
+++ resolved
@@ -67,15 +67,9 @@
                        Generics.SOP.Sing
   build-depends:       base                 >= 4.9  && < 4.19,
                        sop-core             == 0.5.0.*,
-<<<<<<< HEAD
-                       template-haskell     >= 2.8  && < 2.20,
+                       template-haskell     >= 2.8  && < 2.21,
                        th-abstraction       >= 0.4  && < 0.6,
-                       ghc-prim             >= 0.3  && < 0.10
-=======
-                       template-haskell     >= 2.8  && < 2.21,
-                       th-abstraction       >= 0.4  && < 0.5,
                        ghc-prim             >= 0.3  && < 0.11
->>>>>>> 28008e5a
   hs-source-dirs:      src
   default-language:    Haskell2010
   ghc-options:         -Wall
