{-# LANGUAGE PolyKinds #-}
{-# LANGUAGE StandaloneDeriving #-}
{-# LANGUAGE UndecidableInstances #-}
-- | n-ary products (and products of products)
module Data.SOP.NP
  ( -- * Datatypes
    NP(..)
  , POP(..)
  , unPOP
    -- * Constructing products
  , pure_NP
  , pure_POP
  , cpure_NP
  , cpure_POP
    -- ** Construction from a list
  , fromList
    -- * Application
  , ap_NP
  , ap_POP
    -- * Destructing products
  , hd
  , tl
  , Projection
  , projections
  , shiftProjection
    -- * Lifting / mapping
  , liftA_NP
  , liftA_POP
  , liftA2_NP
  , liftA2_POP
  , liftA3_NP
  , liftA3_POP
  , map_NP
  , map_POP
  , zipWith_NP
  , zipWith_POP
  , zipWith3_NP
  , zipWith3_POP
  , cliftA_NP
  , cliftA_POP
  , cliftA2_NP
  , cliftA2_POP
  , cliftA3_NP
  , cliftA3_POP
  , cmap_NP
  , cmap_POP
  , czipWith_NP
  , czipWith_POP
  , czipWith3_NP
  , czipWith3_POP
    -- * Dealing with @'All' c@
  , hcliftA'
  , hcliftA2'
  , hcliftA3'
  , cliftA2'_NP
    -- * Collapsing
  , collapse_NP
  , collapse_POP
    -- * Folding and sequencing
  , ctraverse__NP
  , ctraverse__POP
  , traverse__NP
  , traverse__POP
  , cfoldMap_NP
  , cfoldMap_POP
  , sequence'_NP
  , sequence'_POP
  , sequence_NP
  , sequence_POP
  , ctraverse'_NP
  , ctraverse'_POP
  , traverse'_NP
  , traverse'_POP
  , ctraverse_NP
  , ctraverse_POP
    -- * Catamorphism and anamorphism
  , cata_NP
  , ccata_NP
  , ana_NP
  , cana_NP
    -- * Transformation of index lists and coercions
  , trans_NP
  , trans_POP
  , coerce_NP
  , coerce_POP
  , fromI_NP
  , fromI_POP
  , toI_NP
  , toI_POP
  ) where

import Data.Coerce
import Data.Kind (Type)
import Data.Proxy (Proxy(..))
import Unsafe.Coerce
#if !MIN_VERSION_base(4,11,0)
import Data.Semigroup (Semigroup (..))
#endif

import Control.DeepSeq (NFData(..))

import Data.SOP.BasicFunctors
import Data.SOP.Classes
import Data.SOP.Constraint
import Data.SOP.Sing

-- | An n-ary product.
--
-- The product is parameterized by a type constructor @f@ and
-- indexed by a type-level list @xs@. The length of the list
-- determines the number of elements in the product, and if the
-- @i@-th element of the list is of type @x@, then the @i@-th
-- element of the product is of type @f x@.
--
-- The constructor names are chosen to resemble the names of the
-- list constructors.
--
-- Two common instantiations of @f@ are the identity functor 'I'
-- and the constant functor 'K'. For 'I', the product becomes a
-- heterogeneous list, where the type-level list describes the
-- types of its components. For @'K' a@, the product becomes a
-- homogeneous list, where the contents of the type-level list are
-- ignored, but its length still specifies the number of elements.
--
-- In the context of the SOP approach to generic programming, an
-- n-ary product describes the structure of the arguments of a
-- single data constructor.
--
-- /Examples:/
--
-- > I 'x'    :* I True  :* Nil  ::  NP I       '[ Char, Bool ]
-- > K 0      :* K 1     :* Nil  ::  NP (K Int) '[ Char, Bool ]
-- > Just 'x' :* Nothing :* Nil  ::  NP Maybe   '[ Char, Bool ]
--
data NP :: (k -> Type) -> [k] -> Type where
  Nil  :: NP f '[]
  (:*) :: f x -> NP f xs -> NP f (x ': xs)

infixr 5 :*

-- This is written manually,
-- because built-in deriving doesn't use associativity information!
instance All (Show `Compose` f) xs => Show (NP f xs) where
  showsPrec _ Nil       = showString "Nil"
  showsPrec d (f :* fs) = showParen (d > 5)
    $ showsPrec (5 + 1) f
    . showString " :* "
    . showsPrec 5 fs

deriving instance All (Eq   `Compose` f) xs => Eq   (NP f xs)
deriving instance (All (Eq `Compose` f) xs, All (Ord `Compose` f) xs) => Ord (NP f xs)

-- | @since 0.4.0.0
instance All (Semigroup `Compose` f) xs => Semigroup (NP f xs) where
  (<>) = czipWith_NP (Proxy :: Proxy (Semigroup `Compose` f)) (<>)

-- | @since 0.4.0.0
instance (All (Monoid `Compose` f) xs
#if MIN_VERSION_base(4,11,0)
  , All (Semigroup `Compose` f) xs  -- GHC isn't smart enough to figure this out
#endif
  ) => Monoid (NP f xs) where
  mempty  = cpure_NP (Proxy :: Proxy (Monoid `Compose` f)) mempty
#if !MIN_VERSION_base(4,11,0)
  mappend = czipWith_NP (Proxy :: Proxy (Monoid `Compose` f)) mappend
#endif

-- | @since 0.2.5.0
instance All (NFData `Compose` f) xs => NFData (NP f xs) where
    rnf Nil       = ()
    rnf (x :* xs) = rnf x `seq` rnf xs

-- | A product of products.
--
-- This is a 'newtype' for an 'NP' of an 'NP'. The elements of the
-- inner products are applications of the parameter @f@. The type
-- 'POP' is indexed by the list of lists that determines the lengths
-- of both the outer and all the inner products, as well as the types
-- of all the elements of the inner products.
--
-- A 'POP' is reminiscent of a two-dimensional table (but the inner
-- lists can all be of different length). In the context of the SOP
-- approach to generic programming, a 'POP' is useful to represent
-- information that is available for all arguments of all constructors
-- of a datatype.
--
newtype POP (f :: (k -> Type)) (xss :: [[k]]) = POP (NP (NP f) xss)

deriving instance (Show (NP (NP f) xss)) => Show (POP f xss)
deriving instance (Eq   (NP (NP f) xss)) => Eq   (POP f xss)
deriving instance (Ord  (NP (NP f) xss)) => Ord  (POP f xss)

-- | @since 0.4.0.0
instance (Semigroup (NP (NP f) xss)) => Semigroup (POP f xss) where
  POP xss <> POP yss = POP (xss <> yss)

-- | @since 0.4.0.0
instance (Monoid (NP (NP f) xss)) => Monoid (POP f xss) where
  mempty                      = POP mempty
#if !MIN_VERSION_base(4,11,0)
  mappend (POP xss) (POP yss) = POP (mappend xss yss)
#endif

-- | @since 0.2.5.0
instance (NFData (NP (NP f) xss)) => NFData (POP f xss) where
    rnf (POP xss) = rnf xss

-- | Unwrap a product of products.
unPOP :: POP f xss -> NP (NP f) xss
unPOP (POP xss) = xss

type instance AllN NP  c = All  c
type instance AllN POP c = All2 c

type instance AllZipN NP  c = AllZip  c
type instance AllZipN POP c = AllZip2 c

type instance SListIN NP  = SListI
type instance SListIN POP = SListI2

-- * Constructing products

-- | Specialization of 'hpure'.
--
-- The call @'pure_NP' x@ generates a product that contains 'x' in every
-- element position.
--
-- /Example:/
--
-- >>> pure_NP [] :: NP [] '[Char, Bool]
-- "" :* [] :* Nil
-- >>> pure_NP (K 0) :: NP (K Int) '[Double, Int, String]
-- K 0 :* K 0 :* K 0 :* Nil
--
pure_NP :: forall f xs. SListI xs => (forall a. f a) -> NP f xs
pure_NP f = cpure_NP topP f
{-# INLINE pure_NP #-}

-- | Specialization of 'hpure'.
--
-- The call @'pure_POP' x@ generates a product of products that contains 'x'
-- in every element position.
--
pure_POP :: All SListI xss => (forall a. f a) -> POP f xss
pure_POP f = cpure_POP topP f
{-# INLINE pure_POP #-}

topP :: Proxy Top
topP = Proxy

-- | Specialization of 'hcpure'.
--
-- The call @'cpure_NP' p x@ generates a product that contains 'x' in every
-- element position.
--
cpure_NP :: forall c xs proxy f. All c xs
         => proxy c -> (forall a. c a => f a) -> NP f xs
cpure_NP p f = case sList :: SList xs of
  SNil   -> Nil
  SCons  -> f :* cpure_NP p f

-- | Specialization of 'hcpure'.
--
-- The call @'cpure_NP' p x@ generates a product of products that contains 'x'
-- in every element position.
--
cpure_POP :: forall c xss proxy f. All2 c xss
          => proxy c -> (forall a. c a => f a) -> POP f xss
cpure_POP p f = POP (cpure_NP (allP p) (cpure_NP p f))

allP :: proxy c -> Proxy (All c)
allP _ = Proxy

instance HPure NP where
  hpure  = pure_NP
  hcpure = cpure_NP

instance HPure POP where
  hpure  = pure_POP
  hcpure = cpure_POP

-- ** Construction from a list

-- | Construct a homogeneous n-ary product from a normal Haskell list.
--
-- Returns 'Nothing' if the length of the list does not exactly match the
-- expected size of the product.
--
fromList :: SListI xs => [a] -> Maybe (NP (K a) xs)
fromList = go sList
  where
    go :: SList xs -> [a] -> Maybe (NP (K a) xs)
    go SNil  []     = return Nil
    go SCons (x:xs) = do ys <- go sList xs ; return (K x :* ys)
    go _     _      = Nothing

-- * Application

-- | Specialization of 'hap'.
--
-- Applies a product of (lifted) functions pointwise to a product of
-- suitable arguments.
--
ap_NP :: NP (f -.-> g) xs -> NP f xs -> NP g xs
ap_NP Nil           Nil        = Nil
ap_NP (Fn f :* fs)  (x :* xs)  = f x :* ap_NP fs xs

-- | Specialization of 'hap'.
--
-- Applies a product of (lifted) functions pointwise to a product of
-- suitable arguments.
--
ap_POP :: POP (f -.-> g) xss -> POP f xss -> POP g xss
ap_POP (POP fss') (POP xss') = POP (go fss' xss')
  where
    go :: NP (NP (f -.-> g)) xss -> NP (NP f) xss -> NP (NP g) xss
    go Nil         Nil         = Nil
    go (fs :* fss) (xs :* xss) = ap_NP fs xs :* go fss xss

-- The definition of 'ap_POP' is a more direct variant of
-- '_ap_POP_spec'. The direct definition has the advantage
-- that it avoids the 'SListI' constraint.
_ap_POP_spec :: SListI xss => POP (f -.-> g) xss -> POP  f xss -> POP  g xss
_ap_POP_spec (POP fs) (POP xs) = POP (liftA2_NP ap_NP fs xs)

type instance Same NP  = NP
type instance Same POP = POP

type instance Prod NP  = NP
type instance Prod POP = POP

instance HAp NP  where hap = ap_NP
instance HAp POP where hap = ap_POP

-- * Destructing products

-- | Obtain the head of an n-ary product.
--
-- @since 0.2.1.0
--
hd :: NP f (x ': xs) -> f x
hd (x :* _xs) = x

-- | Obtain the tail of an n-ary product.
--
-- @since 0.2.1.0
--
tl :: NP f (x ': xs) -> NP f xs
tl (_x :* xs) = xs

-- | The type of projections from an n-ary product.
--
-- A projection is a function from the n-ary product to a single element.
--
type Projection (f :: k -> Type) (xs :: [k]) = K (NP f xs) -.-> f

-- | Compute all projections from an n-ary product.
--
-- Each element of the resulting product contains one of the projections.
--
projections :: forall xs f . SListI xs => NP (Projection f xs) xs
projections = case sList :: SList xs of
  SNil  -> Nil
  SCons -> fn (hd . unK) :* liftA_NP shiftProjection projections

shiftProjection :: Projection f xs a -> Projection f (x ': xs) a
shiftProjection (Fn f) = Fn $ f . K . tl . unK

-- * Lifting / mapping

-- | Specialization of 'hliftA'.
liftA_NP  :: SListI     xs  => (forall a. f a -> g a) -> NP  f xs  -> NP  g xs
-- | Specialization of 'hliftA'.
liftA_POP :: All SListI xss => (forall a. f a -> g a) -> POP f xss -> POP g xss

liftA_NP  = hliftA
liftA_POP = hliftA

-- | Specialization of 'hliftA2'.
liftA2_NP  :: SListI     xs  => (forall a. f a -> g a -> h a) -> NP  f xs  -> NP  g xs  -> NP   h xs
-- | Specialization of 'hliftA2'.
liftA2_POP :: All SListI xss => (forall a. f a -> g a -> h a) -> POP f xss -> POP g xss -> POP  h xss

liftA2_NP  = hliftA2
liftA2_POP = hliftA2

-- | Specialization of 'hliftA3'.
liftA3_NP  :: SListI     xs  => (forall a. f a -> g a -> h a -> i a) -> NP  f xs  -> NP  g xs  -> NP  h xs  -> NP  i xs
-- | Specialization of 'hliftA3'.
liftA3_POP :: All SListI xss => (forall a. f a -> g a -> h a -> i a) -> POP f xss -> POP g xss -> POP h xss -> POP i xss

liftA3_NP  = hliftA3
liftA3_POP = hliftA3

-- | Specialization of 'hmap', which is equivalent to 'hliftA'.
map_NP  :: SListI     xs  => (forall a. f a -> g a) -> NP  f xs  -> NP  g xs
-- | Specialization of 'hmap', which is equivalent to 'hliftA'.
map_POP :: All SListI xss => (forall a. f a -> g a) -> POP f xss -> POP g xss

map_NP  = hmap
map_POP = hmap

-- | Specialization of 'hzipWith', which is equivalent to 'hliftA2'.
zipWith_NP  :: SListI     xs  => (forall a. f a -> g a -> h a) -> NP  f xs  -> NP  g xs  -> NP   h xs
-- | Specialization of 'hzipWith', which is equivalent to 'hliftA2'.
zipWith_POP :: All SListI xss => (forall a. f a -> g a -> h a) -> POP f xss -> POP g xss -> POP  h xss

zipWith_NP  = hzipWith
zipWith_POP = hzipWith

-- | Specialization of 'hzipWith3', which is equivalent to 'hliftA3'.
zipWith3_NP  :: SListI     xs  => (forall a. f a -> g a -> h a -> i a) -> NP  f xs  -> NP  g xs  -> NP  h xs  -> NP  i xs
-- | Specialization of 'hzipWith3', which is equivalent to 'hliftA3'.
zipWith3_POP :: All SListI xss => (forall a. f a -> g a -> h a -> i a) -> POP f xss -> POP g xss -> POP h xss -> POP i xss

zipWith3_NP  = hzipWith3
zipWith3_POP = hzipWith3

-- | Specialization of 'hcliftA'.
cliftA_NP  :: All  c xs  => proxy c -> (forall a. c a => f a -> g a) -> NP   f xs  -> NP  g xs
-- | Specialization of 'hcliftA'.
cliftA_POP :: All2 c xss => proxy c -> (forall a. c a => f a -> g a) -> POP  f xss -> POP g xss

cliftA_NP  = hcliftA
cliftA_POP = hcliftA

-- | Specialization of 'hcliftA2'.
cliftA2_NP  :: All  c xs  => proxy c -> (forall a. c a => f a -> g a -> h a) -> NP  f xs  -> NP  g xs  -> NP  h xs
-- | Specialization of 'hcliftA2'.
cliftA2_POP :: All2 c xss => proxy c -> (forall a. c a => f a -> g a -> h a) -> POP f xss -> POP g xss -> POP h xss

cliftA2_NP  = hcliftA2
cliftA2_POP = hcliftA2

-- | Specialization of 'hcliftA3'.
cliftA3_NP  :: All  c xs  => proxy c -> (forall a. c a => f a -> g a -> h a -> i a) -> NP  f xs  -> NP  g xs  -> NP  h xs  -> NP  i xs
-- | Specialization of 'hcliftA3'.
cliftA3_POP :: All2 c xss => proxy c -> (forall a. c a => f a -> g a -> h a -> i a) -> POP f xss -> POP g xss -> POP h xss -> POP i xss

cliftA3_NP  = hcliftA3
cliftA3_POP = hcliftA3

-- | Specialization of 'hcmap', which is equivalent to 'hcliftA'.
cmap_NP  :: All  c xs  => proxy c -> (forall a. c a => f a -> g a) -> NP   f xs  -> NP  g xs
-- | Specialization of 'hcmap', which is equivalent to 'hcliftA'.
cmap_POP :: All2 c xss => proxy c -> (forall a. c a => f a -> g a) -> POP  f xss -> POP g xss

cmap_NP  = hcmap
cmap_POP = hcmap

-- | Specialization of 'hczipWith', which is equivalent to 'hcliftA2'.
czipWith_NP  :: All  c xs  => proxy c -> (forall a. c a => f a -> g a -> h a) -> NP  f xs  -> NP  g xs  -> NP  h xs
-- | Specialization of 'hczipWith', which is equivalent to 'hcliftA2'.
czipWith_POP :: All2 c xss => proxy c -> (forall a. c a => f a -> g a -> h a) -> POP f xss -> POP g xss -> POP h xss

czipWith_NP  = hczipWith
czipWith_POP = hczipWith

-- | Specialization of 'hczipWith3', which is equivalent to 'hcliftA3'.
czipWith3_NP  :: All  c xs  => proxy c -> (forall a. c a => f a -> g a -> h a -> i a) -> NP  f xs  -> NP  g xs  -> NP  h xs  -> NP  i xs
-- | Specialization of 'hczipWith3', which is equivalent to 'hcliftA3'.
czipWith3_POP :: All2 c xss => proxy c -> (forall a. c a => f a -> g a -> h a -> i a) -> POP f xss -> POP g xss -> POP h xss -> POP i xss

czipWith3_NP  = hczipWith3
czipWith3_POP = hczipWith3

-- * Dealing with @'All' c@

-- | Lift a constrained function operating on a list-indexed structure
-- to a function on a list-of-list-indexed structure.
--
-- This is a variant of 'hcliftA'.
--
-- /Specification:/
--
-- @
-- 'hcliftA'' p f xs = 'hpure' ('fn_2' $ \\ 'AllDictC' -> f) \` 'hap' \` 'allDict_NP' p \` 'hap' \` xs
-- @
--
-- /Instances:/
--
-- @
-- 'hcliftA'' :: 'All2' c xss => proxy c -> (forall xs. 'All' c xs => f xs -> f' xs) -> 'NP' f xss -> 'NP' f' xss
-- 'hcliftA'' :: 'All2' c xss => proxy c -> (forall xs. 'All' c xs => f xs -> f' xs) -> 'Data.SOP.NS.NS' f xss -> 'Data.SOP.NS.NS' f' xss
-- @
--
{-# DEPRECATED hcliftA' "Use 'hcliftA' or 'hcmap' instead." #-}
hcliftA'  :: (All2 c xss, Prod h ~ NP, HAp h) => proxy c -> (forall xs. All c xs => f xs -> f' xs)                                                       -> h f   xss -> h f'   xss

-- | Like 'hcliftA'', but for binary functions.
{-# DEPRECATED hcliftA2' "Use 'hcliftA2' or 'hczipWith' instead." #-}
hcliftA2' :: (All2 c xss, Prod h ~ NP, HAp h) => proxy c -> (forall xs. All c xs => f xs -> f' xs -> f'' xs)            -> Prod h f xss                  -> h f'  xss -> h f''  xss

-- | Like 'hcliftA'', but for ternary functions.
{-# DEPRECATED hcliftA3' "Use 'hcliftA3' or 'hczipWith3' instead." #-}
hcliftA3' :: (All2 c xss, Prod h ~ NP, HAp h) => proxy c -> (forall xs. All c xs => f xs -> f' xs -> f'' xs -> f''' xs) -> Prod h f xss -> Prod h f' xss -> h f'' xss -> h f''' xss

hcliftA'  p = hcliftA  (allP p)
hcliftA2' p = hcliftA2 (allP p)
hcliftA3' p = hcliftA3 (allP p)

-- | Specialization of 'hcliftA2''.
{-# DEPRECATED cliftA2'_NP "Use 'cliftA2_NP'  instead." #-}
cliftA2'_NP :: All2 c xss => proxy c -> (forall xs. All c xs => f xs -> g xs -> h xs) -> NP f xss -> NP g xss -> NP h xss

cliftA2'_NP = hcliftA2'

-- * Collapsing

-- | Specialization of 'hcollapse'.
--
-- /Example:/
--
-- >>> collapse_NP (K 1 :* K 2 :* K 3 :* Nil)
-- [1,2,3]
--
collapse_NP  ::              NP  (K a) xs  ->  [a]

-- | Specialization of 'hcollapse'.
--
-- /Example:/
--
-- >>> collapse_POP (POP ((K 'a' :* Nil) :* (K 'b' :* K 'c' :* Nil) :* Nil) :: POP (K Char) '[ '[(a :: Type)], '[b, c] ])
-- ["a","bc"]
--
-- (The type signature is only necessary in this case to fix the kind of the type variables.)
--
collapse_POP :: SListI xss => POP (K a) xss -> [[a]]

collapse_NP Nil         = []
collapse_NP (K x :* xs) = x : collapse_NP xs

collapse_POP = collapse_NP . hliftA (K . collapse_NP) . unPOP

type instance CollapseTo NP  a = [a]
type instance CollapseTo POP a = [[a]]

instance HCollapse NP  where hcollapse = collapse_NP
instance HCollapse POP where hcollapse = collapse_POP

-- * Folding

-- | Specialization of 'hctraverse_'.
--
-- @since 0.3.2.0
--
ctraverse__NP ::
     forall c proxy xs f g. (All c xs, Applicative g)
  => proxy c -> (forall a. c a => f a -> g ()) -> NP f xs -> g ()
ctraverse__NP _ f = go
  where
    go :: All c ys => NP f ys -> g ()
    go Nil       = pure ()
    go (x :* xs) = f x *> go xs

-- | Specialization of 'htraverse_'.
--
-- @since 0.3.2.0
--
traverse__NP ::
     forall xs f g. (SListI xs, Applicative g)
  => (forall a. f a -> g ()) -> NP f xs -> g ()
traverse__NP f =
  ctraverse__NP topP f
{-# INLINE traverse__NP #-}

-- | Specialization of 'hctraverse_'.
--
-- @since 0.3.2.0
--
ctraverse__POP ::
     forall c proxy xss f g. (All2 c xss, Applicative g)
  => proxy c -> (forall a. c a => f a -> g ()) -> POP f xss -> g ()
ctraverse__POP p f = ctraverse__NP (allP p) (ctraverse__NP p f) . unPOP

-- | Specialization of 'htraverse_'.
--
-- @since 0.3.2.0
--
traverse__POP ::
     forall xss f g. (SListI2 xss, Applicative g)
  => (forall a. f a -> g ()) -> POP f xss -> g ()
traverse__POP f =
  ctraverse__POP topP f
{-# INLINE traverse__POP #-}

instance HTraverse_ NP  where
  hctraverse_ = ctraverse__NP
  htraverse_  = traverse__NP

instance HTraverse_ POP where
  hctraverse_ = ctraverse__POP
  htraverse_  = traverse__POP

-- | Specialization of 'hcfoldMap'.
--
-- @since 0.3.2.0
--
cfoldMap_NP :: (All c xs, Monoid m) => proxy c -> (forall a. c a => f a -> m) -> NP f xs -> m
cfoldMap_NP  = hcfoldMap

-- | Specialization of 'hcfoldMap'.
--
-- @since 0.3.2.0
--
cfoldMap_POP :: (All2 c xs, Monoid m) => proxy c -> (forall a. c a => f a -> m) -> POP f xs -> m
cfoldMap_POP = hcfoldMap

-- * Sequencing

-- | Specialization of 'hsequence''.
sequence'_NP  ::              Applicative f  => NP  (f :.: g) xs  -> f (NP  g xs)
sequence'_NP Nil         = pure Nil
sequence'_NP (mx :* mxs) = (:*) <$> unComp mx <*> sequence'_NP mxs

-- | Specialization of 'hsequence''.
sequence'_POP :: (SListI xss, Applicative f) => POP (f :.: g) xss -> f (POP g xss)
sequence'_POP = fmap POP . sequence'_NP . hliftA (Comp . sequence'_NP) . unPOP

-- | Specialization of 'hctraverse''.
--
-- @since 0.3.2.0
--
ctraverse'_NP  ::
     forall c proxy xs f f' g. (All c xs,  Applicative g)
  => proxy c -> (forall a. c a => f a -> g (f' a)) -> NP f xs  -> g (NP f' xs)
ctraverse'_NP _ f = go where
  go :: All c ys => NP f ys -> g (NP f' ys)
  go Nil       = pure Nil
  go (x :* xs) = (:*) <$> f x <*> go xs

-- | Specialization of 'htraverse''.
--
-- @since 0.3.2.0
--
traverse'_NP  ::
     forall xs f f' g. (SListI xs,  Applicative g)
  => (forall a. f a -> g (f' a)) -> NP f xs  -> g (NP f' xs)
traverse'_NP f =
  ctraverse'_NP topP f
{-# INLINE traverse'_NP #-}

-- | Specialization of 'hctraverse''.
--
-- @since 0.3.2.0
--
ctraverse'_POP :: (All2 c xss, Applicative g) => proxy c -> (forall a. c a => f a -> g (f' a)) -> POP f xss -> g (POP f' xss)
ctraverse'_POP p f = fmap POP . ctraverse'_NP (allP p) (ctraverse'_NP p f) . unPOP

-- | Specialization of 'hctraverse''.
--
-- @since 0.3.2.0
--
traverse'_POP :: (SListI2 xss, Applicative g) => (forall a. f a -> g (f' a)) -> POP f xss -> g (POP f' xss)
traverse'_POP f =
  ctraverse'_POP topP f
{-# INLINE traverse'_POP #-}

instance HSequence NP  where
  hsequence'  = sequence'_NP
  hctraverse' = ctraverse'_NP
  htraverse'  = traverse'_NP

instance HSequence POP where
  hsequence'  = sequence'_POP
  hctraverse' = ctraverse'_POP
  htraverse'  = traverse'_POP

-- | Specialization of 'hsequence'.
--
-- /Example:/
--
-- >>> sequence_NP (Just 1 :* Just 2 :* Nil)
-- Just (I 1 :* I 2 :* Nil)
--
sequence_NP  :: (SListI xs,  Applicative f) => NP  f xs  -> f (NP  I xs)

-- | Specialization of 'hsequence'.
--
-- /Example:/
--
-- >>> sequence_POP (POP ((Just 1 :* Nil) :* (Just 2 :* Just 3 :* Nil) :* Nil))
-- Just (POP ((I 1 :* Nil) :* (I 2 :* I 3 :* Nil) :* Nil))
--
sequence_POP :: (All SListI xss, Applicative f) => POP f xss -> f (POP I xss)

sequence_NP   = hsequence
sequence_POP  = hsequence

-- | Specialization of 'hctraverse'.
--
-- @since 0.3.2.0
--
ctraverse_NP  :: (All  c xs, Applicative g) => proxy c -> (forall a. c a => f a -> g a) -> NP  f xs -> g (NP  I xs)

-- | Specialization of 'hctraverse'.
--
-- @since 0.3.2.0
--
ctraverse_POP :: (All2 c xs, Applicative g) => proxy c -> (forall a. c a => f a -> g a) -> POP f xs -> g (POP I xs)

ctraverse_NP  = hctraverse
ctraverse_POP = hctraverse

-- * Catamorphism and anamorphism

-- | Catamorphism for 'NP'.
--
-- This is a suitable generalization of 'foldr'. It takes
-- parameters on what to do for 'Nil' and ':*'. Since the
-- input list is heterogeneous, the result is also indexed
-- by a type-level list.
--
-- @since 0.2.3.0
--
cata_NP ::
     forall r f xs .
     SListI xs
  => r '[]
  -> (forall y ys . SListI ys => f y -> r ys -> r (y ': ys))
  -> NP f xs
  -> r xs
cata_NP nil cons =
  ccata_NP topP nil cons
{-# INLINE cata_NP #-}

-- | Constrained catamorphism for 'NP'.
--
-- The difference compared to 'cata_NP' is that the function
-- for the cons-case can make use of the fact that the specified
-- constraint holds for all the types in the signature of the
-- product.
--
-- @since 0.2.3.0
--
ccata_NP ::
     forall c proxy r f xs .
     All c xs
  => proxy c
  -> r '[]
  -> (forall y ys . (c y, All c ys) => f y -> r ys -> r (y ': ys))
  -> NP f xs
  -> r xs
ccata_NP _ nil cons = go
  where
    go :: forall ys . (All c ys) => NP f ys -> r ys
    go Nil       = nil
    go (x :* xs) = cons x (go xs)

-- | Anamorphism for 'NP'.
--
-- In contrast to the anamorphism for normal lists, the
-- generating function does not return an 'Either', but
-- simply an element and a new seed value.
--
-- This is because the decision on whether to generate a
-- 'Nil' or a ':*' is determined by the types.
--
-- @since 0.2.3.0
--
ana_NP ::
     forall s f xs .
     SListI xs
  => (forall y ys . SListI ys => s (y ': ys) -> (f y, s ys))
  -> s xs
  -> NP f xs
ana_NP uncons =
  cana_NP topP uncons
{-# INLINE ana_NP #-}

-- | Constrained anamorphism for 'NP'.
--
-- Compared to 'ana_NP', the generating function can
-- make use of the specified constraint here for the
-- elements that it generates.
--
-- @since 0.2.3.0
--
cana_NP ::
     forall c proxy s f xs .
     All c xs
  => proxy c
<<<<<<< HEAD
  -> (forall y ys . (c y, SListI ys) => s (y ': ys) -> (f y, s ys))
=======
  -> (forall y ys . (c y, All c ys) => s (y ': ys) -> (f y, s ys))
>>>>>>> 2e7657bf
  -> s xs
  -> NP f xs
cana_NP _ uncons = go sList
  where
    go :: forall ys . All c ys => SList ys -> s ys -> NP f ys
    go SNil  _ = Nil
    go SCons s = case uncons s of
      (x, s') -> x :* go sList s'

-- | Specialization of 'htrans'.
--
-- @since 0.3.1.0
--
trans_NP ::
     AllZip c xs ys
  => proxy c
  -> (forall x y . c x y => f x -> g y)
  -> NP f xs -> NP g ys
trans_NP _ _t Nil       = Nil
trans_NP p  t (x :* xs) = t x :* trans_NP p t xs

-- | Specialization of 'htrans'.
--
-- @since 0.3.1.0
--
trans_POP ::
     AllZip2 c xss yss
  => proxy c
  -> (forall x y . c x y => f x -> g y)
  -> POP f xss -> POP g yss
trans_POP p t =
  POP . trans_NP (allZipP p) (trans_NP p t) . unPOP

allZipP :: proxy c -> Proxy (AllZip c)
allZipP _ = Proxy

-- | Specialization of 'hcoerce'.
--
-- @since 0.3.1.0
--
coerce_NP ::
     forall f g xs ys .
     AllZip (LiftedCoercible f g) xs ys
  => NP f xs -> NP g ys
coerce_NP =
  unsafeCoerce

-- | Safe version of 'coerce_NP'.
--
-- For documentation purposes only; not exported.
--
_safe_coerce_NP ::
     forall f g xs ys .
     AllZip (LiftedCoercible f g) xs ys
  => NP f xs -> NP g ys
_safe_coerce_NP =
  trans_NP (Proxy :: Proxy (LiftedCoercible f g)) coerce

-- | Specialization of 'hcoerce'.
--
-- @since 0.3.1.0
--
coerce_POP ::
     forall f g xss yss .
     AllZip2 (LiftedCoercible f g) xss yss
  => POP f xss -> POP g yss
coerce_POP =
  unsafeCoerce

-- | Safe version of 'coerce_POP'.
--
-- For documentation purposes only; not exported.
--
_safe_coerce_POP ::
     forall f g xss yss .
     AllZip2 (LiftedCoercible f g) xss yss
  => POP f xss -> POP g yss
_safe_coerce_POP =
  trans_POP (Proxy :: Proxy (LiftedCoercible f g)) coerce

-- | Specialization of 'hfromI'.
--
-- @since 0.3.1.0
--
fromI_NP ::
     forall f xs ys .
     AllZip (LiftedCoercible I f) xs ys
  => NP I xs -> NP f ys
fromI_NP = hfromI

-- | Specialization of 'htoI'.
--
-- @since 0.3.1.0
--
toI_NP ::
     forall f xs ys .
     AllZip (LiftedCoercible f I) xs ys
  => NP f xs -> NP I ys
toI_NP = htoI

-- | Specialization of 'hfromI'.
--
-- @since 0.3.1.0
--
fromI_POP ::
     forall f xss yss .
     AllZip2 (LiftedCoercible I f) xss yss
  => POP I xss -> POP f yss
fromI_POP = hfromI

-- | Specialization of 'htoI'.
--
-- @since 0.3.1.0
--
toI_POP ::
     forall f xss yss .
     AllZip2 (LiftedCoercible f I) xss yss
  => POP f xss -> POP I yss
toI_POP = htoI

instance HTrans NP NP where
  htrans  = trans_NP
  hcoerce = coerce_NP
instance HTrans POP POP where
  htrans  = trans_POP
  hcoerce = coerce_POP<|MERGE_RESOLUTION|>--- conflicted
+++ resolved
@@ -780,11 +780,7 @@
      forall c proxy s f xs .
      All c xs
   => proxy c
-<<<<<<< HEAD
-  -> (forall y ys . (c y, SListI ys) => s (y ': ys) -> (f y, s ys))
-=======
   -> (forall y ys . (c y, All c ys) => s (y ': ys) -> (f y, s ys))
->>>>>>> 2e7657bf
   -> s xs
   -> NP f xs
 cana_NP _ uncons = go sList
