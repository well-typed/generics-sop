{-# LANGUAGE BangPatterns #-}
{-# LANGUAGE EmptyCase #-}
{-# LANGUAGE PolyKinds #-}
{-# LANGUAGE ScopedTypeVariables #-}
{-# LANGUAGE StandaloneDeriving #-}
{-# LANGUAGE UndecidableInstances #-}
{-# OPTIONS_GHC -fno-warn-deprecations #-}
-- | n-ary sums (and sums of products)
module Data.SOP.NS
  ( -- * Datatypes
    NS(..)
  , SOP(..)
  , unSOP
    -- * Constructing sums
  , Injection
  , injections
  , shift
  , shiftInjection
  , apInjs_NP
  , apInjs'_NP
  , apInjs_POP
  , apInjs'_POP
    -- * Destructing sums
  , unZ
  , index_NS
  , index_SOP
  , Ejection
  , ejections
  , shiftEjection
    -- * Application
  , ap_NS
  , ap_SOP
    -- * Lifting / mapping
  , liftA_NS
  , liftA_SOP
  , liftA2_NS
  , liftA2_SOP
  , cliftA_NS
  , cliftA_SOP
  , cliftA2_NS
  , cliftA2_SOP
  , map_NS
  , map_SOP
  , cmap_NS
  , cmap_SOP
    -- * Dealing with @'All' c@
  , cliftA2'_NS
    -- * Comparison
  , compare_NS
  , ccompare_NS
  , compare_SOP
  , ccompare_SOP
    -- * Collapsing
  , collapse_NS
  , collapse_SOP
    -- * Folding and sequencing
  , ctraverse__NS
  , ctraverse__SOP
  , traverse__NS
  , traverse__SOP
  , cfoldMap_NS
  , cfoldMap_SOP
  , sequence'_NS
  , sequence'_SOP
  , sequence_NS
  , sequence_SOP
  , ctraverse'_NS
  , ctraverse'_SOP
  , traverse'_NS
  , traverse'_SOP
  , ctraverse_NS
  , ctraverse_SOP
    -- * Catamorphism and anamorphism
  , cata_NS
  , ccata_NS
  , ana_NS
  , cana_NS
    -- * Expanding sums to products
  , expand_NS
  , cexpand_NS
  , expand_SOP
  , cexpand_SOP
    -- * Transformation of index lists and coercions
  , trans_NS
  , trans_SOP
  , coerce_NS
  , coerce_SOP
  , fromI_NS
  , fromI_SOP
  , toI_NS
  , toI_SOP
  ) where

import Data.Coerce
import Data.Kind (Type)
import Data.Proxy (Proxy (..))
import Unsafe.Coerce

import Control.DeepSeq (NFData(..))

import Data.SOP.BasicFunctors
import Data.SOP.Classes
import Data.SOP.Constraint
import Data.SOP.NP
import Data.SOP.Sing

-- * Datatypes

-- | An n-ary sum.
--
-- The sum is parameterized by a type constructor @f@ and
-- indexed by a type-level list @xs@. The length of the list
-- determines the number of choices in the sum and if the
-- @i@-th element of the list is of type @x@, then the @i@-th
-- choice of the sum is of type @f x@.
--
-- The constructor names are chosen to resemble Peano-style
-- natural numbers, i.e., 'Z' is for "zero", and 'S' is for
-- "successor". Chaining 'S' and 'Z' chooses the corresponding
-- component of the sum.
--
-- /Examples:/
--
-- > Z         :: f x -> NS f (x ': xs)
-- > S . Z     :: f y -> NS f (x ': y ': xs)
-- > S . S . Z :: f z -> NS f (x ': y ': z ': xs)
-- > ...
--
-- Note that empty sums (indexed by an empty list) have no
-- non-bottom elements.
--
-- Two common instantiations of @f@ are the identity functor 'I'
-- and the constant functor 'K'. For 'I', the sum becomes a
-- direct generalization of the 'Either' type to arbitrarily many
-- choices. For @'K' a@, the result is a homogeneous choice type,
-- where the contents of the type-level list are ignored, but its
-- length specifies the number of options.
--
-- In the context of the SOP approach to generic programming, an
-- n-ary sum describes the top-level structure of a datatype,
-- which is a choice between all of its constructors.
--
-- /Examples:/
--
-- > Z (I 'x')      :: NS I       '[ Char, Bool ]
-- > S (Z (I True)) :: NS I       '[ Char, Bool ]
-- > S (Z (K 1))    :: NS (K Int) '[ Char, Bool ]
--
data NS :: (k -> Type) -> [k] -> Type where
  Z :: f x -> NS f (x ': xs)
  S :: NS f xs -> NS f (x ': xs)

deriving instance All (Show `Compose` f) xs => Show (NS f xs)
deriving instance All (Eq   `Compose` f) xs => Eq   (NS f xs)
deriving instance (All (Eq `Compose` f) xs, All (Ord `Compose` f) xs) => Ord (NS f xs)

-- | @since 0.2.5.0
instance All (NFData `Compose` f) xs => NFData (NS f xs) where
    rnf (Z x)  = rnf x
    rnf (S xs) = rnf xs

-- | The type of ejections from an n-ary sum.
--
-- An ejection is the pattern matching function for one part of the n-ary sum.
--
-- It is the opposite of an 'Injection'.
--
-- @since 0.5.0.0
--
type Ejection (f :: k -> Type) (xs :: [k]) = K (NS f xs) -.-> Maybe :.: f

-- | Compute all ejections from an n-ary sum.
--
-- Each element of the resulting product contains one of the ejections.
--
-- @since 0.5.0.0
--
ejections :: forall xs f . SListI xs => NP (Ejection f xs) xs
ejections = case sList :: SList xs of
  SNil  -> Nil
  SCons ->
    fn (Comp . (\ns -> case ns of Z fx -> Just fx; S _ -> Nothing) . unK) :*
    liftA_NP shiftEjection ejections

-- |
-- @since 0.5.0.0
--
shiftEjection :: forall f x xs a . Ejection f xs a -> Ejection f (x ': xs) a
shiftEjection (Fn f) = Fn $ (\ns -> case ns of Z _ -> Comp Nothing; S s -> f (K s)) . unK

-- | Extract the payload from a unary sum.
--
-- For larger sums, this function would be partial, so it is only
-- provided with a rather restrictive type.
--
-- /Example:/
--
-- >>> unZ (Z (I 'x'))
-- I 'x'
--
-- @since 0.2.2.0
--
unZ :: NS f '[x] -> f x
unZ (Z x) = x
unZ (S x) = case x of {}

-- | Obtain the index from an n-ary sum.
--
-- An n-nary sum represents a choice between n different options.
-- This function returns an integer between 0 and n - 1 indicating
-- the option chosen by the given value.
--
-- /Examples:/
--
-- >>> index_NS (S (S (Z (I False))))
-- 2
-- >>> index_NS (Z (K ()))
-- 0
--
-- @since 0.2.4.0
--
index_NS :: forall f xs . NS f xs -> Int
index_NS = go 0
  where
    go :: forall ys . Int -> NS f ys -> Int
    go !acc (Z _) = acc
    go !acc (S x) = go (acc + 1) x

instance HIndex NS where
  hindex = index_NS

-- | A sum of products.
--
-- This is a 'newtype' for an 'NS' of an 'NP'. The elements of the
-- (inner) products are applications of the parameter @f@. The type
-- 'SOP' is indexed by the list of lists that determines the sizes
-- of both the (outer) sum and all the (inner) products, as well as
-- the types of all the elements of the inner products.
--
-- A @'SOP' 'I'@ reflects the structure of a normal Haskell datatype.
-- The sum structure represents the choice between the different
-- constructors, the product structure represents the arguments of
-- each constructor.
--
newtype SOP (f :: (k -> Type)) (xss :: [[k]]) = SOP (NS (NP f) xss)

deriving instance (Show (NS (NP f) xss)) => Show (SOP f xss)
deriving instance (Eq   (NS (NP f) xss)) => Eq   (SOP f xss)
deriving instance (Ord  (NS (NP f) xss)) => Ord  (SOP f xss)

-- | @since 0.2.5.0
instance (NFData (NS (NP f) xss)) => NFData (SOP f xss) where
    rnf (SOP xss) = rnf xss

-- | Unwrap a sum of products.
unSOP :: SOP f xss -> NS (NP f) xss
unSOP (SOP xss) = xss

type instance AllN NS  c = All  c
type instance AllN SOP c = All2 c

-- | Obtain the index from an n-ary sum of products.
--
-- An n-nary sum represents a choice between n different options.
-- This function returns an integer between 0 and n - 1 indicating
-- the option chosen by the given value.
--
-- /Specification:/
--
-- @
-- 'index_SOP' = 'index_NS' '.' 'unSOP'
-- @
--
-- /Example:/
--
-- >>> index_SOP (SOP (S (Z (I True :* I 'x' :* Nil))))
-- 1
--
-- @since 0.2.4.0
--
index_SOP :: SOP f xs -> Int
index_SOP = index_NS . unSOP

instance HIndex SOP where
  hindex = index_SOP

-- * Constructing sums

-- | The type of injections into an n-ary sum.
--
-- If you expand the type synonyms and newtypes involved, you get
--
-- > Injection f xs a = (f -.-> K (NS f xs)) a ~= f a -> K (NS f xs) a ~= f a -> NS f xs
--
-- If we pick @a@ to be an element of @xs@, this indeed corresponds to an
-- injection into the sum.
--
type Injection (f :: k -> Type) (xs :: [k]) = f -.-> K (NS f xs)

-- | Compute all injections into an n-ary sum.
--
-- Each element of the resulting product contains one of the injections.
--
injections :: forall xs f. SListI xs => NP (Injection f xs) xs
injections = case sList :: SList xs of
  SNil   -> Nil
  SCons  -> fn (K . Z) :* liftA_NP shiftInjection injections

-- | Shift an injection.
--
-- Given an injection, return an injection into a sum that is one component larger.
--
shiftInjection :: Injection f xs a -> Injection f (x ': xs) a
shiftInjection (Fn f) = Fn $ K . S . unK . f

{-# DEPRECATED shift "Use 'shiftInjection' instead." #-}
-- | Shift an injection.
--
-- Given an injection, return an injection into a sum that is one component larger.
--
shift :: Injection f xs a -> Injection f (x ': xs) a
shift = shiftInjection

-- | Apply injections to a product.
--
-- Given a product containing all possible choices, produce a
-- list of sums by applying each injection to the appropriate
-- element.
--
-- /Example:/
--
-- >>> apInjs_NP (I 'x' :* I True :* I 2 :* Nil)
-- [Z (I 'x'),S (Z (I True)),S (S (Z (I 2)))]
--
apInjs_NP  :: SListI xs  => NP  f xs  -> [NS  f xs]
apInjs_NP  = hcollapse . apInjs'_NP

-- | `apInjs_NP` without `hcollapse`.
--
-- >>> apInjs'_NP (I 'x' :* I True :* I 2 :* Nil)
-- K (Z (I 'x')) :* K (S (Z (I True))) :* K (S (S (Z (I 2)))) :* Nil
--
-- @since 0.2.5.0
--
apInjs'_NP :: SListI xs => NP f xs -> NP (K (NS f xs)) xs
apInjs'_NP = hap injections

-- | Apply injections to a product of product.
--
-- This operates on the outer product only. Given a product
-- containing all possible choices (that are products),
-- produce a list of sums (of products) by applying each
-- injection to the appropriate element.
--
-- /Example:/
--
-- >>> apInjs_POP (POP ((I 'x' :* Nil) :* (I True :* I 2 :* Nil) :* Nil))
-- [SOP (Z (I 'x' :* Nil)),SOP (S (Z (I True :* I 2 :* Nil)))]
--
apInjs_POP :: SListI xss => POP f xss -> [SOP f xss]
apInjs_POP = map SOP . apInjs_NP . unPOP

-- | `apInjs_POP` without `hcollapse`.
--
-- /Example:/
--
-- >>> apInjs'_POP (POP ((I 'x' :* Nil) :* (I True :* I 2 :* Nil) :* Nil))
-- K (SOP (Z (I 'x' :* Nil))) :* K (SOP (S (Z (I True :* I 2 :* Nil)))) :* Nil
--
-- @since 0.2.5.0
--
apInjs'_POP :: SListI xss => POP f xss -> NP (K (SOP f xss)) xss
apInjs'_POP = hmap (K . SOP . unK) . hap injections . unPOP

type instance UnProd NP  = NS
type instance UnProd POP = SOP

instance HApInjs NS where
  hapInjs = apInjs_NP

instance HApInjs SOP where
  hapInjs = apInjs_POP

-- * Application

-- | Specialization of 'hap'.
ap_NS :: NP (f -.-> g) xs -> NS f xs -> NS g xs
ap_NS (Fn f  :* _)   (Z x)   = Z (f x)
ap_NS (_     :* fs)  (S xs)  = S (ap_NS fs xs)
ap_NS Nil            x       = case x of {}

-- | Specialization of 'hap'.
ap_SOP  :: POP (f -.-> g) xss -> SOP f xss -> SOP g xss
ap_SOP (POP fss') (SOP xss') = SOP (go fss' xss')
  where
    go :: NP (NP (f -.-> g)) xss -> NS (NP f) xss -> NS (NP g) xss
    go (fs :* _  ) (Z xs ) = Z (ap_NP fs  xs )
    go (_  :* fss) (S xss) = S (go    fss xss)
    go Nil         x       = case x of {}

-- The definition of 'ap_SOP' is a more direct variant of
-- '_ap_SOP_spec'. The direct definition has the advantage
-- that it avoids the 'SListI' constraint.
_ap_SOP_spec :: SListI xss => POP (t -.-> f) xss -> SOP t xss -> SOP f xss
_ap_SOP_spec (POP fs) (SOP xs) = SOP (liftA2_NS ap_NP fs xs)

type instance Same NS  = NS
type instance Same SOP = SOP

type instance Prod NS  = NP
type instance Prod SOP = POP

type instance SListIN NS  = SListI
type instance SListIN SOP = SListI2

instance HAp NS  where hap = ap_NS
instance HAp SOP where hap = ap_SOP

-- * Lifting / mapping

-- | Specialization of 'hliftA'.
liftA_NS  :: SListI     xs  => (forall a. f a -> g a) -> NS  f xs  -> NS  g xs
-- | Specialization of 'hliftA'.
liftA_SOP :: All SListI xss => (forall a. f a -> g a) -> SOP f xss -> SOP g xss

liftA_NS  = hliftA
liftA_SOP = hliftA

-- | Specialization of 'hliftA2'.
liftA2_NS  :: SListI     xs  => (forall a. f a -> g a -> h a) -> NP  f xs  -> NS  g xs  -> NS   h xs
-- | Specialization of 'hliftA2'.
liftA2_SOP :: All SListI xss => (forall a. f a -> g a -> h a) -> POP f xss -> SOP g xss -> SOP  h xss

liftA2_NS  = hliftA2
liftA2_SOP = hliftA2

-- | Specialization of 'hmap', which is equivalent to 'hliftA'.
map_NS  :: SListI     xs  => (forall a. f a -> g a) -> NS  f xs  -> NS  g xs
-- | Specialization of 'hmap', which is equivalent to 'hliftA'.
map_SOP :: All SListI xss => (forall a. f a -> g a) -> SOP f xss -> SOP g xss

map_NS  = hmap
map_SOP = hmap

-- | Specialization of 'hcliftA'.
cliftA_NS  :: All  c xs  => proxy c -> (forall a. c a => f a -> g a) -> NS   f xs  -> NS  g xs
-- | Specialization of 'hcliftA'.
cliftA_SOP :: All2 c xss => proxy c -> (forall a. c a => f a -> g a) -> SOP  f xss -> SOP g xss

cliftA_NS  = hcliftA
cliftA_SOP = hcliftA

-- | Specialization of 'hcliftA2'.
cliftA2_NS  :: All  c xs  => proxy c -> (forall a. c a => f a -> g a -> h a) -> NP  f xs  -> NS  g xs  -> NS  h xs
-- | Specialization of 'hcliftA2'.
cliftA2_SOP :: All2 c xss => proxy c -> (forall a. c a => f a -> g a -> h a) -> POP f xss -> SOP g xss -> SOP h xss

cliftA2_NS  = hcliftA2
cliftA2_SOP = hcliftA2

-- | Specialization of 'hcmap', which is equivalent to 'hcliftA'.
cmap_NS  :: All  c xs  => proxy c -> (forall a. c a => f a -> g a) -> NS   f xs  -> NS  g xs
-- | Specialization of 'hcmap', which is equivalent to 'hcliftA'.
cmap_SOP :: All2 c xss => proxy c -> (forall a. c a => f a -> g a) -> SOP  f xss -> SOP g xss

cmap_NS  = hcmap
cmap_SOP = hcmap

-- * Dealing with @'All' c@

-- | Specialization of 'hcliftA2''.
{-# DEPRECATED cliftA2'_NS "Use 'cliftA2_NS' instead." #-}
cliftA2'_NS :: All2 c xss => proxy c -> (forall xs. All c xs => f xs -> g xs -> h xs) -> NP f xss -> NS g xss -> NS h xss

cliftA2'_NS = hcliftA2'

-- * Comparison

-- | Compare two sums with respect to the choice they
-- are making.
--
-- A value that chooses the first option
-- is considered smaller than one that chooses the second
-- option.
--
-- If the choices are different, then either the first
-- (if the first is smaller than the second)
-- or the third (if the first is larger than the second)
-- argument are called. If both choices are equal, then the
-- second argument is called, which has access to the
-- elements contained in the sums.
--
-- @since 0.3.2.0
--
compare_NS ::
     forall r f g xs .
     r                             -- ^ what to do if first is smaller
  -> (forall x . f x -> g x -> r)  -- ^ what to do if both are equal
  -> r                             -- ^ what to do if first is larger
  -> NS f xs -> NS g xs
  -> r
compare_NS lt eq gt = go
  where
    go :: forall ys . NS f ys -> NS g ys -> r
    go (Z x)  (Z y)  = eq x y
    go (Z _)  (S _)  = lt
    go (S _)  (Z _)  = gt
    go (S xs) (S ys) = go xs ys
--
-- NOTE: The above could be written in terms of
-- ccompare_NS, but the direct definition avoids the
-- SListI constraint. We may change this in the future.

-- | Constrained version of 'compare_NS'.
--
-- @since 0.3.2.0
--
ccompare_NS ::
     forall c proxy r f g xs .
     (All c xs)
  => proxy c
  -> r                                    -- ^ what to do if first is smaller
  -> (forall x . c x => f x -> g x -> r)  -- ^ what to do if both are equal
  -> r                                    -- ^ what to do if first is larger
  -> NS f xs -> NS g xs
  -> r
ccompare_NS _ lt eq gt = go
  where
    go :: forall ys . (All c ys) => NS f ys -> NS g ys -> r
    go (Z x)  (Z y)  = eq x y
    go (Z _)  (S _)  = lt
    go (S _)  (Z _)  = gt
    go (S xs) (S ys) = go xs ys

-- | Compare two sums of products with respect to the
-- choice in the sum they are making.
--
-- Only the sum structure is used for comparison.
-- This is a small wrapper around 'ccompare_NS' for
-- a common special case.
--
-- @since 0.3.2.0
--
compare_SOP ::
     forall r f g xss .
     r                                      -- ^ what to do if first is smaller
  -> (forall xs . NP f xs -> NP g xs -> r)  -- ^ what to do if both are equal
  -> r                                      -- ^ what to do if first is larger
  -> SOP f xss -> SOP g xss
  -> r
compare_SOP lt eq gt (SOP xs) (SOP ys) =
  compare_NS lt eq gt xs ys

-- | Constrained version of 'compare_SOP'.
--
-- @since 0.3.2.0
--
ccompare_SOP ::
     forall c proxy r f g xss .
     (All2 c xss)
  => proxy c
  -> r                                                  -- ^ what to do if first is smaller
  -> (forall xs . All c xs => NP f xs -> NP g xs -> r)  -- ^ what to do if both are equal
  -> r                                                  -- ^ what to do if first is larger
  -> SOP f xss -> SOP g xss
  -> r
ccompare_SOP p lt eq gt (SOP xs) (SOP ys) =
  ccompare_NS (allP p) lt eq gt xs ys

-- * Collapsing

-- | Specialization of 'hcollapse'.
collapse_NS  ::               NS  (K a) xs  ->   a
-- | Specialization of 'hcollapse'.
collapse_SOP :: SListI xss => SOP (K a) xss ->  [a]

collapse_NS (Z (K x)) = x
collapse_NS (S xs)    = collapse_NS xs

collapse_SOP = collapse_NS . hliftA (K . collapse_NP) . unSOP

type instance CollapseTo NS  a =  a
type instance CollapseTo SOP a = [a]

instance HCollapse NS  where hcollapse = collapse_NS
instance HCollapse SOP where hcollapse = collapse_SOP

-- * Folding

-- | Specialization of 'hctraverse_'.
--
-- /Note:/ we don't need 'Applicative' constraint.
--
-- @since 0.3.2.0
--
ctraverse__NS ::
     forall c proxy xs f g. (All c xs)
  => proxy c -> (forall a. c a => f a -> g ()) -> NS f xs -> g ()
ctraverse__NS _ f = go
  where
    go :: All c ys => NS f ys -> g ()
    go (Z x)  = f x
    go (S xs) = go xs

-- | Specialization of 'htraverse_'.
--
-- /Note:/ we don't need 'Applicative' constraint.
--
-- @since 0.3.2.0
--
traverse__NS ::
     forall xs f g. (SListI xs)
  => (forall a. f a -> g ()) -> NS f xs -> g ()
traverse__NS f = go
  where
    go :: NS f ys -> g ()
    go (Z x)  = f x
    go (S xs) = go xs

-- | Specialization of 'hctraverse_'.
--
-- @since 0.3.2.0
--
ctraverse__SOP ::
     forall c proxy xss f g. (All2 c xss, Applicative g)
  => proxy c -> (forall a. c a => f a -> g ()) -> SOP f xss -> g ()
ctraverse__SOP p f = ctraverse__NS (allP p) (ctraverse__NP p f) . unSOP

-- | Specialization of 'htraverse_'.
--
-- @since 0.3.2.0
--
traverse__SOP ::
     forall xss f g. (SListI2 xss, Applicative g)
  => (forall a. f a -> g ()) -> SOP f xss -> g ()
traverse__SOP f =
  ctraverse__SOP topP f
{-# INLINE traverse__SOP #-}

topP :: Proxy Top
topP = Proxy

instance HTraverse_ NS  where
  hctraverse_ = ctraverse__NS
  htraverse_  = traverse__NS

instance HTraverse_ SOP where
  hctraverse_ = ctraverse__SOP
  htraverse_  = traverse__SOP

-- | Specialization of 'hcfoldMap'.
--
-- /Note:/ We don't need 'Monoid' instance.
--
-- @since 0.3.2.0
--
cfoldMap_NS ::
     forall c proxy f xs m. (All c xs)
  => proxy c -> (forall a. c a => f a -> m) -> NS f xs -> m
cfoldMap_NS _ f = go
  where
    go :: All c ys => NS f ys -> m
    go (Z x)  = f x
    go (S xs) = go xs

-- | Specialization of 'hcfoldMap'.
--
-- @since 0.3.2.0
--
cfoldMap_SOP :: (All2 c xs, Monoid m) => proxy c -> (forall a. c a => f a -> m) -> SOP f xs -> m
cfoldMap_SOP = hcfoldMap

-- * Sequencing

-- | Specialization of 'hsequence''.
sequence'_NS  ::              Applicative f  => NS  (f :.: g) xs  -> f (NS  g xs)
sequence'_NS (Z mx)  = Z <$> unComp mx
sequence'_NS (S mxs) = S <$> sequence'_NS mxs

-- | Specialization of 'hsequence''.
sequence'_SOP :: (SListI xss, Applicative f) => SOP (f :.: g) xss -> f (SOP g xss)
sequence'_SOP = fmap SOP . sequence'_NS . hliftA (Comp . sequence'_NP) . unSOP

-- | Specialization of 'hctraverse''.
--
-- /Note:/ as 'NS' has exactly one element, the 'Functor' constraint is enough.
--
-- @since 0.3.2.0
--
ctraverse'_NS  ::
     forall c proxy xs f f' g. (All c xs,  Functor g)
  => proxy c -> (forall a. c a => f a -> g (f' a)) -> NS f xs  -> g (NS f' xs)
ctraverse'_NS _ f = go where
  go :: All c ys => NS f ys -> g (NS f' ys)
  go (Z x)  = Z <$> f x
  go (S xs) = S <$> go xs

-- | Specialization of 'htraverse''.
--
-- /Note:/ as 'NS' has exactly one element, the 'Functor' constraint is enough.
--
-- @since 0.3.2.0
--
traverse'_NS  ::
     forall xs f f' g. (SListI xs,  Functor g)
  => (forall a. f a -> g (f' a)) -> NS f xs  -> g (NS f' xs)
traverse'_NS f =
  ctraverse'_NS topP f
{-# INLINE traverse'_NS #-}

-- | Specialization of 'hctraverse''.
--
-- @since 0.3.2.0
--
ctraverse'_SOP :: (All2 c xss, Applicative g) => proxy c -> (forall a. c a => f a -> g (f' a)) -> SOP f xss -> g (SOP f' xss)
ctraverse'_SOP p f = fmap SOP . ctraverse'_NS (allP p) (ctraverse'_NP p f) . unSOP

-- | Specialization of 'htraverse''.
--
-- @since 0.3.2.0
--
traverse'_SOP :: (SListI2 xss, Applicative g) => (forall a. f a -> g (f' a)) -> SOP f xss -> g (SOP f' xss)
traverse'_SOP f =
  ctraverse'_SOP topP f
{-# INLINE traverse'_SOP #-}

instance HSequence NS  where
  hsequence'  = sequence'_NS
  hctraverse' = ctraverse'_NS
  htraverse'  = traverse'_NS

instance HSequence SOP where
  hsequence'  = sequence'_SOP
  hctraverse' = ctraverse'_SOP
  htraverse'  = traverse'_SOP

-- | Specialization of 'hsequence'.
sequence_NS  :: (SListI xs,  Applicative f) => NS  f xs  -> f (NS  I xs)

-- | Specialization of 'hsequence'.
sequence_SOP :: (All SListI xss, Applicative f) => SOP f xss -> f (SOP I xss)

sequence_NS   = hsequence
sequence_SOP  = hsequence

-- | Specialization of 'hctraverse'.
--
-- @since 0.3.2.0
--
ctraverse_NS  :: (All  c xs, Applicative g) => proxy c -> (forall a. c a => f a -> g a) -> NP  f xs -> g (NP  I xs)

-- | Specialization of 'hctraverse'.
--
-- @since 0.3.2.0
--
ctraverse_SOP :: (All2 c xs, Applicative g) => proxy c -> (forall a. c a => f a -> g a) -> POP f xs -> g (POP I xs)

ctraverse_NS = hctraverse
ctraverse_SOP = hctraverse

-- * Catamorphism and anamorphism

-- | Catamorphism for 'NS'.
--
-- Takes arguments determining what to do for 'Z'
-- and what to do for 'S'. The result type is still
-- indexed over the type-level lit.
--
-- @since 0.2.3.0
--
cata_NS ::
     forall r f xs .
     SListI xs
  => (forall y ys . SListI ys => f y -> r (y ': ys))
  -> (forall y ys . SListI ys => r ys -> r (y ': ys))
  -> NS f xs
  -> r xs
cata_NS z s =
  ccata_NS topP z s

-- | Constrained catamorphism for 'NS'.
--
-- @since 0.2.3.0
--
ccata_NS ::
     forall c proxy r f xs .
     All c xs
  => proxy c
  -> (forall y ys . (c y, All c ys) => f y -> r (y ': ys))
  -> (forall y ys . (c y, All c ys) => r ys -> r (y ': ys))
  -> NS f xs
  -> r xs
ccata_NS _ z s = go
  where
    go :: forall ys . All c ys => NS f ys -> r ys
    go (Z x) = z x
    go (S i) = s (go i)

-- | Anamorphism for 'NS'.
--
-- @since 0.2.3.0
--
ana_NS ::
     forall s f xs .
     SListI xs
  => (forall r . s '[] -> r)
  -> (forall y ys . SListI ys => s (y ': ys) -> Either (f y) (s ys))
  -> s xs
  -> NS f xs
ana_NS refute decide =
  cana_NS topP refute decide
{-# INLINE ana_NS #-}

-- | Constrained anamorphism for 'NS'.
--
-- @since 0.2.3.0
--
cana_NS :: forall c proxy s f xs .
     All c xs
  => proxy c
  -> (forall r . s '[] -> r)
<<<<<<< HEAD
  -> (forall y ys . (c y, SListI ys) => s (y ': ys) -> Either (f y) (s ys))
=======
  -> (forall y ys . (c y, All c ys) => s (y ': ys) -> Either (f y) (s ys))
>>>>>>> 2e7657bf
  -> s xs
  -> NS f xs
cana_NS _ refute decide = go sList
  where
    go :: forall ys . All c ys => SList ys -> s ys -> NS f ys
    go SNil  s = refute s
    go SCons s = case decide s of
      Left x   -> Z x
      Right s' -> S (go sList s')

-- * Expanding sums to products

-- | Specialization of 'hexpand'.
--
-- @since 0.2.5.0
--
expand_NS :: forall f xs .
     (SListI xs)
  => (forall x . f x)
  -> NS f xs -> NP f xs
expand_NS d =
  cexpand_NS topP d
{-# INLINE expand_NS #-}

-- | Specialization of 'hcexpand'.
--
-- @since 0.2.5.0
--
cexpand_NS :: forall c proxy f xs .
     (All c xs)
  => proxy c -> (forall x . c x => f x)
  -> NS f xs -> NP f xs
cexpand_NS p d = go
  where
    go :: forall ys . All c ys => NS f ys -> NP f ys
    go (Z x) = x :* hcpure p d
    go (S i) = d :* go i

-- | Specialization of 'hexpand'.
--
-- @since 0.2.5.0
--
expand_SOP :: forall f xss .
     (All SListI xss)
  => (forall x . f x)
  -> SOP f xss -> POP f xss
expand_SOP d =
  cexpand_SOP topP d
{-# INLINE cexpand_SOP #-}

-- | Specialization of 'hcexpand'.
--
-- @since 0.2.5.0
--
cexpand_SOP :: forall c proxy f xss .
     (All2 c xss)
  => proxy c -> (forall x . c x => f x)
  -> SOP f xss -> POP f xss
cexpand_SOP p d =
  POP . cexpand_NS (allP p) (hcpure p d) . unSOP

allP :: proxy c -> Proxy (All c)
allP _ = Proxy

instance HExpand NS where
  hexpand  = expand_NS
  hcexpand = cexpand_NS

instance HExpand SOP where
  hexpand  = expand_SOP
  hcexpand = cexpand_SOP

-- | Specialization of 'htrans'.
--
-- @since 0.3.1.0
--
trans_NS ::
     AllZip c xs ys
  => proxy c
  -> (forall x y . c x y => f x -> g y)
  -> NS f xs -> NS g ys
trans_NS _ t (Z x)      = Z (t x)
trans_NS p t (S x)      = S (trans_NS p t x)

-- | Specialization of 'htrans'.
--
-- @since 0.3.1.0
--
trans_SOP ::
     AllZip2 c xss yss
  => proxy c
  -> (forall x y . c x y => f x -> g y)
  -> SOP f xss -> SOP g yss
trans_SOP p t =
  SOP . trans_NS (allZipP p) (trans_NP p t) . unSOP

allZipP :: proxy c -> Proxy (AllZip c)
allZipP _ = Proxy

-- | Specialization of 'hcoerce'.
--
-- @since 0.3.1.0
--
coerce_NS ::
     forall f g xs ys .
     AllZip (LiftedCoercible f g) xs ys
  => NS f xs -> NS g ys
coerce_NS =
  unsafeCoerce

-- | Safe version of 'coerce_NS'.
--
-- For documentation purposes only; not exported.
--
_safe_coerce_NS ::
     forall f g xs ys .
     AllZip (LiftedCoercible f g) xs ys
  => NS f xs -> NS g ys
_safe_coerce_NS =
  trans_NS (Proxy :: Proxy (LiftedCoercible f g)) coerce

-- | Specialization of 'hcoerce'.
--
-- @since 0.3.1.0
--
coerce_SOP ::
     forall f g xss yss .
     AllZip2 (LiftedCoercible f g) xss yss
  => SOP f xss -> SOP g yss
coerce_SOP =
  unsafeCoerce

-- | Safe version of 'coerce_SOP'.
--
-- For documentation purposes only; not exported.
--
_safe_coerce_SOP ::
     forall f g xss yss .
     AllZip2 (LiftedCoercible f g) xss yss
  => SOP f xss -> SOP g yss
_safe_coerce_SOP =
  trans_SOP (Proxy :: Proxy (LiftedCoercible f g)) coerce

-- | Specialization of 'hfromI'.
--
-- @since 0.3.1.0
--
fromI_NS ::
     forall f xs ys .
     AllZip (LiftedCoercible I f) xs ys
  => NS I xs -> NS f ys
fromI_NS = hfromI

-- | Specialization of 'htoI'.
--
-- @since 0.3.1.0
--
toI_NS ::
     forall f xs ys .
     AllZip (LiftedCoercible f I) xs ys
  => NS f xs -> NS I ys
toI_NS = htoI

-- | Specialization of 'hfromI'.
--
-- @since 0.3.1.0
--
fromI_SOP ::
     forall f xss yss .
     AllZip2 (LiftedCoercible I f) xss yss
  => SOP I xss -> SOP f yss
fromI_SOP = hfromI

-- | Specialization of 'htoI'.
--
-- @since 0.3.1.0
--
toI_SOP ::
     forall f xss yss .
     AllZip2 (LiftedCoercible f I) xss yss
  => SOP f xss -> SOP I yss
toI_SOP = htoI

instance HTrans NS NS where
  htrans  = trans_NS
  hcoerce = coerce_NS

instance HTrans SOP SOP where
  htrans  = trans_SOP
  hcoerce = coerce_SOP<|MERGE_RESOLUTION|>--- conflicted
+++ resolved
@@ -819,11 +819,7 @@
      All c xs
   => proxy c
   -> (forall r . s '[] -> r)
-<<<<<<< HEAD
-  -> (forall y ys . (c y, SListI ys) => s (y ': ys) -> Either (f y) (s ys))
-=======
   -> (forall y ys . (c y, All c ys) => s (y ': ys) -> Either (f y) (s ys))
->>>>>>> 2e7657bf
   -> s xs
   -> NS f xs
 cana_NS _ refute decide = go sList
