--- conflicted
+++ resolved
@@ -703,7 +703,6 @@
 -- * Sequencing
 
 -- | Specialization of 'hsequence''.
-<<<<<<< HEAD
 sequence'_NS  :: (SListI  xs , Applicative f) => NS  (f :.: g) xs  -> f (NS  g xs)
 
 -- | Specialization of 'hsequence''.
@@ -719,14 +718,6 @@
 
 sequence'_SOP = fmap SOP . sequence'_NS . hcmap (Proxy :: Proxy SListI) (Comp . sequence'_NP) . unSOP
 {-# INLINE sequence'_SOP #-}
-=======
-sequence'_NS  ::              Applicative f  => NS  (f :.: g) xs  -> f (NS  g xs)
-sequence'_NS (Z mx)  = Z <$> unComp mx
-sequence'_NS (S mxs) = S <$> sequence'_NS mxs
-
--- | Specialization of 'hsequence''.
-sequence'_SOP :: (SListI xss, Applicative f) => SOP (f :.: g) xss -> f (SOP g xss)
-sequence'_SOP = fmap SOP . sequence'_NS . hliftA (Comp . sequence'_NP) . unSOP
 
 -- | Specialization of 'hctraverse''.
 --
@@ -755,7 +746,6 @@
   go :: NS f ys -> g (NS f' ys)
   go (Z x)  = Z <$> f x
   go (S xs) = S <$> go xs
->>>>>>> b9e5bb36
 
 -- | Specialization of 'hctraverse''.
 --
