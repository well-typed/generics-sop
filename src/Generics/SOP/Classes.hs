--- conflicted
+++ resolved
@@ -39,11 +39,8 @@
   , fn_2
   , fn_3
   , fn_4
-<<<<<<< HEAD
   , apFn_2
-=======
   , Same
->>>>>>> b323a851
   , Prod
   , HAp(..)
     -- ** Derived functions
